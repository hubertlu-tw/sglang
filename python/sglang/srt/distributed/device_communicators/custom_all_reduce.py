# Adapted from https://github.com/vllm-project/vllm/blob/v0.6.4.post1/vllm/distributed/device_communicators/custom_all_reduce.py

import ctypes
import logging
import os
from contextlib import contextmanager
from functools import wraps
from typing import Callable, List, Optional, TypeVar, Union

import torch
import torch.distributed as dist
from torch.distributed import ProcessGroup
from typing_extensions import ParamSpec

from sglang.srt import _custom_ops as ops
from sglang.srt.distributed.device_communicators.cuda_wrapper import CudaRTLibrary
from sglang.srt.distributed.device_communicators.custom_all_reduce_utils import (
    gpu_p2p_access_check,
)
from sglang.srt.distributed.parallel_state import in_the_same_node_as
from sglang.srt.utils import cuda_device_count_stateless, is_cuda, is_hip

logger = logging.getLogger(__name__)

if is_cuda():
    try:
        import pynvml
    except ImportError as e:
        logger.warning("Failed to import pynvml with %r", e)

if is_hip():
    try:
        from amdsmi import (
            AmdSmiException,
            amdsmi_get_gpu_board_info,
            amdsmi_get_processor_handles,
            amdsmi_init,
            amdsmi_shut_down,
            amdsmi_topo_get_link_type,
        )
    except ImportError as e:
        logger.warning("Failed to import amdsmi with %r", e)

try:
    if ops.use_vllm_custom_allreduce and not is_hip():
        ops.meta_size()
    else:
        import sgl_kernel
    custom_ar = True
except Exception:
    # For CPUs
    custom_ar = False

logger = logging.getLogger(__name__)

_P = ParamSpec("_P")
_R = TypeVar("_R")


def with_nvml_context(fn: Callable[_P, _R]) -> Callable[_P, _R]:
    @wraps(fn)
    def wrapper(*args: _P.args, **kwargs: _P.kwargs) -> _R:
        if torch.version.hip:
            try:
                amdsmi_init()
                return fn(*args, **kwargs)
            finally:
                amdsmi_shut_down()
        else:
            pynvml.nvmlInit()
            try:
                return fn(*args, **kwargs)
            finally:
                pynvml.nvmlShutdown()

    return wrapper


@with_nvml_context
def is_full_nvlink(physical_device_ids: List[int], world_size: int) -> bool:
    if is_hip():
        """
        query if the set of gpus are fully connected by xgmi (1 hop)
        """
        handles = [amdsmi_get_processor_handles()[i] for i in physical_device_ids]
        for i, handle in enumerate(handles):
            for j, peer_handle in enumerate(handles):
                if i < j:
                    try:
                        link_type = amdsmi_topo_get_link_type(handle, peer_handle)
                        # type is 2 for XGMI
                        if link_type["hops"] != 1 or link_type["type"] != 2:
                            return False
                    except AmdSmiException as error:
                        logger.error("AMD 1 hop XGMI detection failed.", exc_info=error)
                        return False
        return True
    else:
        """
        query if the set of gpus are fully connected by nvlink (1 hop)
        """
        handles = [pynvml.nvmlDeviceGetHandleByIndex(i) for i in physical_device_ids]
        for i, handle in enumerate(handles):
            for j, peer_handle in enumerate(handles):
                if i < j:
                    try:
                        p2p_status = pynvml.nvmlDeviceGetP2PStatus(
                            handle, peer_handle, pynvml.NVML_P2P_CAPS_INDEX_NVLINK
                        )
                        if p2p_status != pynvml.NVML_P2P_STATUS_OK:
                            return False
                    except pynvml.NVMLError:
                        logger.exception(
                            "NVLink detection failed. This is normal if your"
                            " machine has no NVLink equipped."
                        )
                        return False
        return True


def _can_p2p(rank: int, world_size: int) -> bool:
    # SGLANG_SKIP_P2P_CHECK can be set to False in sglang
    SGLANG_SKIP_P2P_CHECK = os.getenv("SGLANG_SKIP_P2P_CHECK", "0") == "1"
    for i in range(world_size):
        if i == rank:
            continue
        if SGLANG_SKIP_P2P_CHECK:
            logger.info("Skipping P2P check and trusting the driver's P2P report.")
            return torch.cuda.can_device_access_peer(rank, i)
        if not gpu_p2p_access_check(rank, i):
            return False
    return True


def is_weak_contiguous(inp: torch.Tensor):
    return inp.is_contiguous() or (
        inp.storage().nbytes() - inp.storage_offset() * inp.element_size()
        == inp.numel() * inp.element_size()
    )


class CustomAllreduce:
    _SUPPORTED_WORLD_SIZES = [2, 4, 6, 8]
<<<<<<< HEAD
    _MAX_CAR_SIZE = 8192 * 1024
    if is_hip():
        # crossover is at 16MB buffer size for ROCm
        _MAX_CAR_SIZE = 2 * 8192 * 1024    # TODO (hubert): Check this
=======
    # _MAX_CAR_SIZE = int(os.getenv("_MAX_CAR_SIZE", "16777216")) # default: 16MB for ROCm
    _MAX_CAR_SIZE = 8192 * 1024
    if is_hip():
        # crossover is at 16MB buffer size for ROCm
        _MAX_CAR_SIZE = 2 * 8192 * 1024
>>>>>>> b9663c29
    # max_size: max supported allreduce size
    def __init__(
        self,
        group: ProcessGroup,
        device: Union[int, str, torch.device],
        max_size=_MAX_CAR_SIZE,
    ) -> None:
        """
        Args:
            group: the process group to work on. If None, it will use the
                default process group.
            device: the device to bind the CustomAllreduce to. If None,
                it will be bind to f"cuda:{local_rank}".
        It is the caller's responsibility to make sure each communicator
        is bind to a unique device, and all communicators in this group
        are in the same node.
        """
        self._IS_CAPTURING = False
        self.disabled = True

        # TODO (hubert): add DISABLE_AR for debugging
        DISABLE_CAR = os.getenv("DISABLE_CAR", "0") == "1"
        if DISABLE_CAR:
            return
        if not custom_ar:
            # disable because of missing custom allreduce library
            # e.g. in a non-cuda environment
            return

        self.group = group

        assert (
            dist.get_backend(group) != dist.Backend.NCCL
        ), "CustomAllreduce should be attached to a non-NCCL group."

        if not all(in_the_same_node_as(group, source_rank=0)):
            # No need to initialize custom allreduce for multi-node case.
            logger.warning(
                "Custom allreduce is disabled because this process group"
                " spans across nodes."
            )
            return

        rank = dist.get_rank(group=self.group)
        world_size = dist.get_world_size(group=self.group)
        if world_size == 1:
            # No need to initialize custom allreduce for single GPU case.
            return

        if world_size not in CustomAllreduce._SUPPORTED_WORLD_SIZES:
            logger.warning(
                "Custom allreduce is disabled due to an unsupported world"
                " size: %d. Supported world sizes: %s. To silence this "
                "warning, specify disable_custom_all_reduce=True explicitly.",
                world_size,
                str(CustomAllreduce._SUPPORTED_WORLD_SIZES),
            )
            return

        if isinstance(device, int):
            device = torch.device(f"cuda:{device}")
        elif isinstance(device, str):
            device = torch.device(device)
        # now `device` is a `torch.device` object
        assert isinstance(device, torch.device)
        self.device = device

        cuda_visible_devices = os.environ.get("CUDA_VISIBLE_DEVICES", None)
        if cuda_visible_devices:
            device_ids = list(map(int, cuda_visible_devices.split(",")))
        else:
            device_ids = list(range(cuda_device_count_stateless()))

        physical_device_id = device_ids[device.index]
        tensor = torch.tensor([physical_device_id], dtype=torch.int, device="cpu")
        gather_list = [
            torch.tensor([0], dtype=torch.int, device="cpu") for _ in range(world_size)
        ]
        dist.all_gather(gather_list, tensor, group=self.group)
        physical_device_ids = [t.item() for t in gather_list]

        # test nvlink first, this will filter out most of the cases
        # where custom allreduce is not supported
        # this checks hardware and driver support for NVLink
        if is_cuda() or is_hip():
            full_nvlink = is_full_nvlink(physical_device_ids, world_size)

        if world_size > 2 and not full_nvlink:
            logger.warning(
                "Custom allreduce is disabled because it's not supported on"
                " more than two PCIe-only GPUs. To silence this warning, "
                "specify disable_custom_all_reduce=True explicitly."
            )
            return
        # test P2P capability, this checks software/cudaruntime support
        # this is expensive to compute at the first time
        # then we cache the result
        # On AMD GPU, p2p is always enabled between XGMI connected GPUs
        if not is_hip() and not _can_p2p(rank, world_size):
            logger.warning(
                "Custom allreduce is disabled because your platform lacks "
                "GPU P2P capability or P2P test failed. To silence this "
                "warning, specify disable_custom_all_reduce=True explicitly."
            )
            return

        self.max_size = max_size
        self.rank = rank
        self.world_size = world_size
        self.full_nvlink = full_nvlink

        if ops.use_vllm_custom_allreduce and not is_hip():
            # Buffers memory are owned by this Python class and passed to C++.
            # Meta data composes of two parts: meta data for synchronization and a
            # temporary buffer for storing intermediate allreduce results.
            self.meta_ptrs = self.create_shared_buffer(
                ops.meta_size() + max_size, group=group
            )
            # This is a pre-registered IPC buffer. In eager mode, input tensors
            # are first copied into this buffer before allreduce is performed
            self.buffer_ptrs = self.create_shared_buffer(max_size, group=group)
            # This is a buffer for storing the tuples of pointers pointing to
            # IPC buffers from all ranks. Each registered tuple has size of
            # 8*world_size bytes where world_size is at most 8. Allocating 8MB
            # is enough for 131072 such tuples. The largest model I've seen only
            # needs less than 10000 of registered tuples.
            self.rank_data = torch.empty(
                8 * 1024 * 1024, dtype=torch.uint8, device=self.device
            )
            self._ptr = ops.init_custom_ar(
                self.meta_ptrs, self.rank_data, rank, self.full_nvlink
            )
            ops.register_buffer(self._ptr, self.buffer_ptrs)
        else:
            if is_hip():
                # meta data buffers need to be "uncached" for signal on MI200
                self.meta = ops.allocate_meta_buffer(ops.meta_size() + max_size)
                self.buffer = torch.empty(
                    max_size, dtype=torch.uint8, device=self.device
                )
                handle = ops.get_meta_buffer_ipc_handle(self.meta)
                shard_data = (
                    bytes(handle),  # ipc handle to base ptr
                    0,  # offset of base ptr
                )
                handles, offsets = self._gather_ipc_meta(shard_data)
                self.rank_data = torch.empty(
<<<<<<< HEAD
                    8 * 1024 * 1024, dtype=torch.uint8, device=self.device   # TODO (hubert): check this
=======
                    8 * 1024 * 1024, dtype=torch.uint8, device=self.device
>>>>>>> b9663c29
                )
                self._ptr = ops.init_custom_ar(
                    self.meta, self.rank_data, handles, offsets, rank, self.full_nvlink
                )
                self.register_buffer(self.buffer)
<<<<<<< HEAD
=======
                self.MSCCL = os.getenv("RCCL_MSCCL_ENABLE", "1") == "1"
>>>>>>> b9663c29
            else:
                # From TensorRT-LLM getMaxRequiredWorkspaceSize
                self.max_required_workspace_size = [16 * 1024 * 1024, 8 * 1024 * 1024]

                # sizeof(uint32_t) * (MAX_ALL_REDUCE_BLOCKS + 2) * MAX_RANKS_PER_NODE;
                self.barrier_max_size = 8 * (36 + 2) * 8

                self.buffer_ptrs = self.create_shared_buffer(max_size, group=group)
                self.tmp_result_buffer_ptrs = self.create_shared_buffer(
                    max_size, group=group
                )
                self.rank_data_base = torch.empty(
                    8 * 1024 * 1024, dtype=torch.uint8, device=self.device
                )
                self.barrier_in_ptrs = self.create_shared_buffer(
                    self.barrier_max_size, group=group
                )
                self.barrier_out_ptrs = self.create_shared_buffer(
                    self.barrier_max_size, group=group
                )

                self._ptr = ops.init_custom_ar(
                    rank,
                    world_size,
                    self.rank_data_base,
                    self.buffer_ptrs,
                    self.tmp_result_buffer_ptrs,
                    self.barrier_in_ptrs,
                    self.barrier_out_ptrs,
                )
        self.disabled = False

    @staticmethod
    def create_shared_buffer(
        size_in_bytes: int, group: Optional[ProcessGroup] = None
    ) -> List[int]:
        """
        Creates a shared buffer and returns a list of pointers
        representing the buffer on all processes in the group.
        """
        lib = CudaRTLibrary()
        pointer = lib.cudaMalloc(size_in_bytes)
        handle = lib.cudaIpcGetMemHandle(pointer)
        world_size = dist.get_world_size(group=group)
        rank = dist.get_rank(group=group)
        handles = [None] * world_size
        dist.all_gather_object(handles, handle, group=group)

        pointers: List[int] = []
        for i, h in enumerate(handles):
            if i == rank:
                pointers.append(pointer.value)  # type: ignore
            else:
                pointers.append(lib.cudaIpcOpenMemHandle(h).value)  # type: ignore

        return pointers

    @staticmethod
    def free_shared_buffer(
        pointers: List[int], group: Optional[ProcessGroup] = None
    ) -> None:
        rank = dist.get_rank(group=group)
        lib = CudaRTLibrary()
        lib.cudaFree(ctypes.c_void_p(pointers[rank]))

    @contextmanager
    def capture(self):
        """
        The main responsibility of this context manager is the
        `register_graph_buffers` call at the end of the context.
        It records all the buffer addresses used in the CUDA graph.
        """
        try:
            self._IS_CAPTURING = True
            yield
        finally:
            self._IS_CAPTURING = False
            if not self.disabled:
                self.register_graph_buffers()

    def _get_ipc_meta(self, inp: torch.Tensor):
        # _share_cuda_() doesn't accept meta buffer not allocated from
        # PyTorch cache allocator, use direct HIP call to get IPC handle
        handle = ops.get_meta_buffer_ipc_handle(inp)
        shard_data = (
            bytes(handle),  # ipc handle to base ptr
            0,  # offset of base ptr
        )
        return self._gather_ipc_meta(shard_data)

    def _gather_ipc_meta(self, shard_data):
        # Note: don't use `[[None]] * self.world_size` here
        # because it will create a list of the same reference
        all_data: List[Optional[Any]] = [[None] for i in range(self.world_size)]
        all_data[self.rank][0] = shard_data

        ranks = dist.get_process_group_ranks(group=self.group)
        ranks.sort()
        for i, rank in enumerate(ranks):
            dist.broadcast_object_list(
                all_data[i], src=rank, group=self.group, device="cpu"
            )

        # we cannot directly use `dist.all_gather_object` here
        # because it is incompatible with `gloo` backend under inference mode.
        # see https://github.com/pytorch/pytorch/issues/126032 for details.

        handles = []
        offsets = []
        for i in range(len(all_data)):
            handles.append(all_data[i][0][0])  # type: ignore
            offsets.append(all_data[i][0][1])  # type: ignore
        return handles, offsets

    def register_buffer(self, inp: torch.Tensor):
        handles, offsets = self._get_ipc_meta(inp)
        ops.register_buffer(self._ptr, inp, handles, offsets)

    def register_graph_buffers(self):
        if is_hip():
            handle, offset = ops.get_graph_buffer_ipc_meta(self._ptr)
            handles, offsets = self._gather_ipc_meta((bytes(handle), offset))
            logger.info("Registering %d cuda graph addresses", len(offset))
            ops.register_graph_buffers(self._ptr, handles, offsets)
        else:
            handle, offset = ops.get_graph_buffer_ipc_meta(self._ptr)
            logger.info("Registering %d cuda graph addresses", len(offset))
            # We cannot directly use `dist.all_gather_object` here
            # because it is incompatible with `gloo` backend under inference mode.
            # see https://github.com/pytorch/pytorch/issues/126032 for details.
            all_data = [
                [None, None] for _ in range(dist.get_world_size(group=self.group))
            ]
            all_data[self.rank] = [handle, offset]
            ranks = sorted(dist.get_process_group_ranks(group=self.group))
            for i, rank in enumerate(ranks):
                dist.broadcast_object_list(
                    all_data[i], src=rank, group=self.group, device="cpu"
                )
            # Unpack list of tuples to tuple of lists.
            handles = [d[0] for d in all_data]  # type: ignore
            offsets = [d[1] for d in all_data]  # type: ignore
            ops.register_graph_buffers(self._ptr, handles, offsets)

    def should_custom_ar(self, inp: torch.Tensor):
        if self.disabled:
            return False
        inp_size = inp.numel() * inp.element_size()
        # custom allreduce requires input byte size to be multiples of 16
        if inp_size % 16 != 0:
            return False
        if not is_weak_contiguous(inp):
            return False
        # for 4 or more non NVLink-capable GPUs, custom allreduce provides
        # little performance improvement over NCCL.
<<<<<<< HEAD
        if ops.use_vllm_custom_allreduce or is_hip():
=======
        if ops.use_vllm_custom_allreduce and not is_hip():
>>>>>>> b9663c29
            if self.world_size == 2 or self.full_nvlink:
                return inp_size < self.max_size
            return False

        if is_hip():
            if self.full_nvlink:
                if self.world_size == 8:
                    if self.MSCCL:
                        return inp_size <= 64 * 1024
                    else:
                        return inp_size < self.max_size # always turn on CAR
                if self.world_size == 2 or self.world_size == 4 or self.world_size == 6:
                    return inp_size < self.max_size
            return False

        if self.world_size == 2:
            return (
                inp_size < self.max_size
                and inp_size < self.max_required_workspace_size[0]
            )

        if self.full_nvlink:
            return (
                inp_size < self.max_size
                and inp_size < self.max_required_workspace_size[1]
            )

        return False

    # all reduce, assuming inp tensor is IPC registered with register_buffer,
    # or, in the context of cuda graphs, register_graph_buffers
    def all_reduce_reg(self, inp: torch.Tensor, out: torch.Tensor = None):
        if out is None:
            out = torch.empty_like(inp)
        ops.all_reduce_reg(self._ptr, inp, out)
        return out

    # all reduce, assuming inp tensor is NOT IPC registered
    def all_reduce_unreg(self, inp: torch.Tensor, out: torch.Tensor = None):
        if out is None:
            out = torch.empty_like(inp)
        ops.all_reduce_unreg(self._ptr, inp, self.buffer, out)
        return out

    def all_reduce(
        self,
        inp: torch.Tensor,
        *,
        out: torch.Tensor = None,
        registered: bool = False,
    ):
        """Performs an out-of-place all reduce.

        If registered is True, this assumes inp's pointer is already
        IPC-registered. Otherwise, inp is first copied into a pre-registered
        buffer.
        """
        if out is None:
            out = torch.empty_like(inp)
        if ops.use_vllm_custom_allreduce:
            if registered:
                ops.all_reduce(self._ptr, inp, out, 0, 0)
            else:
                ops.all_reduce(
                    self._ptr, inp, out, self.buffer_ptrs[self.rank], self.max_size
                )
        else:
            ops.all_reduce(self._ptr, inp, out)
        return out

    def custom_all_reduce(self, input: torch.Tensor) -> Optional[torch.Tensor]:
        """The main allreduce API that provides support for cuda graph."""
        # When custom allreduce is disabled, this will be None.
        if self.disabled or not self.should_custom_ar(input):
            return None
        if self._IS_CAPTURING:
            if torch.cuda.is_current_stream_capturing():
                if is_hip():
                    return self.all_reduce_reg(input)
                else:
                    return self.all_reduce(input, registered=True)
            else:
                # If warm up, mimic the allocation pattern since custom
                # allreduce is out-of-place.
                return torch.empty_like(input)
        else:
            if is_hip():
                # note: outside of cuda graph context,
                # custom allreduce incurs a cost of cudaMemcpy, which should
                # be small(<=1% of overall latency) compared to the performance
                # gains of using custom kernels
                return self.all_reduce_unreg(input)
            else:
                return self.all_reduce(input, registered=False)

    def close(self):
        if not self.disabled and self._ptr:
            ops.dispose(self._ptr)
            if ops.use_vllm_custom_allreduce:
                self.free_shared_buffer(self.meta_ptrs)
                self.free_shared_buffer(self.buffer_ptrs)
            elif is_cuda():
                self.free_shared_buffer(self.buffer_ptrs)
                self.free_shared_buffer(self.tmp_result_buffer_ptrs)
                self.free_shared_buffer(self.barrier_in_ptrs)
                self.free_shared_buffer(self.barrier_out_ptrs)
            self._ptr = 0

    def __del__(self):
        self.close()
<|MERGE_RESOLUTION|>--- conflicted
+++ resolved
@@ -141,18 +141,10 @@
 
 class CustomAllreduce:
     _SUPPORTED_WORLD_SIZES = [2, 4, 6, 8]
-<<<<<<< HEAD
-    _MAX_CAR_SIZE = 8192 * 1024
-    if is_hip():
-        # crossover is at 16MB buffer size for ROCm
-        _MAX_CAR_SIZE = 2 * 8192 * 1024    # TODO (hubert): Check this
-=======
-    # _MAX_CAR_SIZE = int(os.getenv("_MAX_CAR_SIZE", "16777216")) # default: 16MB for ROCm
     _MAX_CAR_SIZE = 8192 * 1024
     if is_hip():
         # crossover is at 16MB buffer size for ROCm
         _MAX_CAR_SIZE = 2 * 8192 * 1024
->>>>>>> b9663c29
     # max_size: max supported allreduce size
     def __init__(
         self,
@@ -173,10 +165,6 @@
         self._IS_CAPTURING = False
         self.disabled = True
 
-        # TODO (hubert): add DISABLE_AR for debugging
-        DISABLE_CAR = os.getenv("DISABLE_CAR", "0") == "1"
-        if DISABLE_CAR:
-            return
         if not custom_ar:
             # disable because of missing custom allreduce library
             # e.g. in a non-cuda environment
@@ -300,20 +288,13 @@
                 )
                 handles, offsets = self._gather_ipc_meta(shard_data)
                 self.rank_data = torch.empty(
-<<<<<<< HEAD
-                    8 * 1024 * 1024, dtype=torch.uint8, device=self.device   # TODO (hubert): check this
-=======
                     8 * 1024 * 1024, dtype=torch.uint8, device=self.device
->>>>>>> b9663c29
                 )
                 self._ptr = ops.init_custom_ar(
                     self.meta, self.rank_data, handles, offsets, rank, self.full_nvlink
                 )
                 self.register_buffer(self.buffer)
-<<<<<<< HEAD
-=======
                 self.MSCCL = os.getenv("RCCL_MSCCL_ENABLE", "1") == "1"
->>>>>>> b9663c29
             else:
                 # From TensorRT-LLM getMaxRequiredWorkspaceSize
                 self.max_required_workspace_size = [16 * 1024 * 1024, 8 * 1024 * 1024]
@@ -469,11 +450,7 @@
             return False
         # for 4 or more non NVLink-capable GPUs, custom allreduce provides
         # little performance improvement over NCCL.
-<<<<<<< HEAD
-        if ops.use_vllm_custom_allreduce or is_hip():
-=======
         if ops.use_vllm_custom_allreduce and not is_hip():
->>>>>>> b9663c29
             if self.world_size == 2 or self.full_nvlink:
                 return inp_size < self.max_size
             return False
@@ -482,10 +459,10 @@
             if self.full_nvlink:
                 if self.world_size == 8:
                     if self.MSCCL:
-                        return inp_size <= 64 * 1024
+                        return False
                     else:
-                        return inp_size < self.max_size # always turn on CAR
-                if self.world_size == 2 or self.world_size == 4 or self.world_size == 6:
+                        return inp_size < self.max_size
+                else:
                     return inp_size < self.max_size
             return False
 
